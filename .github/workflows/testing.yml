--- conflicted
+++ resolved
@@ -53,8 +53,7 @@
     - name: Test with pytest
       run: |
         cd ${CLAW}/pyclaw
-<<<<<<< HEAD
-        coverage run --source=src -m pytest --ignore=development
+        coverage run --source=src -m pytest --ignore=development -k "not test_shallow_sphere"
 
     - name: Upload to Coveralls
       if: always()
@@ -63,7 +62,4 @@
         coveralls
       env:
         COVERALLS_REPO_TOKEN: ${{ secrets.COVERALLS_REPO_TOKEN }}
-        GITHUB_TOKEN: ${{ secrets.GITHUB_TOKEN }}
-=======
-        pytest --ignore=development -k "not test_shallow_sphere"
->>>>>>> de0a8ccb
+        GITHUB_TOKEN: ${{ secrets.GITHUB_TOKEN }}
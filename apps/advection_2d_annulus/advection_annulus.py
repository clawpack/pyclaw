--- conflicted
+++ resolved
@@ -178,16 +178,9 @@
     return streamValue
 
 
-<<<<<<< HEAD
 def advection_annulus(use_petsc=False,outdir='./_output',solver_type='classic'):
-    #===========================================================================
-    # Import libraries
-    #===========================================================================
-=======
-def advection_annulus(use_petsc=False,iplot=0,htmlplot=False,outdir='./_output',solver_type='classic'):
     from clawpack import riemann
 
->>>>>>> a5382633
     if use_petsc:
         import clawpack.petclaw as pyclaw
     else:

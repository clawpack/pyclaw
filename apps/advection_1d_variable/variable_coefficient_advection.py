--- conflicted
+++ resolved
@@ -35,12 +35,8 @@
     state.aux[0,:] = np.sin(2.*np.pi*xc)+2
     
 
-<<<<<<< HEAD
 def vc_advection(use_petsc=False,solver_type='classic',kernel_language='Python',outdir='./_output'):
-=======
-def vc_advection(use_petsc=False,solver_type='classic',kernel_language='Python',iplot=False,htmlplot=False,outdir='./_output'):
     from clawpack import riemann
->>>>>>> a5382633
 
     if use_petsc:
         import clawpack.petclaw as pyclaw

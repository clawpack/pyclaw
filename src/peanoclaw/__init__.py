--- conflicted
+++ resolved
@@ -2,13 +2,7 @@
 __all__ = []
 
 __all__.extend(['Solver', 'Solution', 'State', 'SubgridSolver'])
-<<<<<<< HEAD
-from .solver import Solver
-from .solution import Solution 
-from .subgridsolver import SubgridSolver
-=======
 from clawpack.peanoclaw.solver import Solver
 from clawpack.peanoclaw.solution import Solution 
 from clawpack.peanoclaw.subgridsolver import SubgridSolver
->>>>>>> 67b2d282
 from clawpack.pyclaw.state import State
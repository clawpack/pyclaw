--- conflicted
+++ resolved
@@ -346,14 +346,11 @@
         elif file_format == 'ascii': 
             from clawpack.pyclaw import io
             read_func = io.ascii.read
-<<<<<<< HEAD
-        else:
-            raise ValueError("File format %s not supported." % file_format)
-=======
         elif file_format=='hdf': 
             from clawpack.pyclaw import io
             read_func = io.hdf5.read
->>>>>>> 57e898d6
+        else:
+            raise ValueError("File format %s not supported." % file_format)
 
         path = os.path.expandvars(os.path.expanduser(path))
         if file_prefix is None:

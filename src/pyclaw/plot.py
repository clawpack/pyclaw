--- conflicted
+++ resolved
@@ -56,23 +56,10 @@
     """
     Convenience function for launching an interactive plotting session.
     """
-<<<<<<< HEAD
-    from clawpack.visclaw import Iplotclaw
-    ip=Iplotclaw.Iplotclaw()
-    ip.plotdata.outdir=outdir
-    ip.plotdata.format=file_format
-    ip.plotloop()
-=======
     plot(outdir=outdir,file_format=file_format,iplot=True)
->>>>>>> 56ca9afb
 
 def html_plot(outdir='./_output',file_format='ascii'):
     """
     Convenience function for creating html page with plots.
     """
-<<<<<<< HEAD
-    from clawpack.visclaw import plotclaw
-    plotclaw.plotclaw(outdir,format=file_format)
-=======
-    plot(outdir=outdir,file_format=file_format,htmlplot=True)
->>>>>>> 56ca9afb
+    plot(outdir=outdir,file_format=file_format,htmlplot=True)
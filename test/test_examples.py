--- conflicted
+++ resolved
@@ -43,12 +43,6 @@
     yield(util.build_run_verify, path, target_name, module_name, problem_name, verifier, method_options)
 
 
-<<<<<<< HEAD
-def test_examples():
-    path        = './test/acoustics/1d/homogeneous'
-    name        = 'acoustics'
-    target_name = 'classic1.so'
-=======
 # Regression test: 1D acoustic in homegeneous material
 #@attr(testType ='regression')
 @attr(sd='classic')
@@ -60,11 +54,10 @@
     path           = './test/acoustics/1d/homogeneous'
     module_name    = 'acoustics'
     problem_name   = 'acoustics'
-    target_name    = 'step1.so'    
->>>>>>> 5471c7ed
+    target_name    = 'classic1.so'
     method_options = {'kernel_language' : 'Fortran', 'use_PETSc' : False, 'soltype' : 'classic'}
     verifier       = lambda error: abs(error-0.00104856594174)<1.e-5
-    yield(util.build_run_verify, path, target_name, name, name, verifier, method_options)
+    yield(util.build_run_verify, path, target_name, module_name, problem_name, verifier, method_options)
     
 
 # Regression test: 1D acoustic in homegeneous material
@@ -92,7 +85,7 @@
 @attr(speed='fast')
 def test_1D_acoustic_homogeneous_1d():
     path           = './test/acoustics/1d/homogeneous'
-    target_name    = 'all'
+    target_name    = 'classic1.so'
     module_name    = 'acoustics'
     problem_name    = 'acoustics'
     method_options = {'kernel_language' : 'Fortran', 'use_PETSc' : True, 'soltype' : 'classic'}
@@ -115,22 +108,18 @@
     verifier       = lambda error: abs(error-0.00104856594174)<1.e-5
     yield(util.run_verify, path, module_name, problem_name, verifier, method_options)
 
-<<<<<<< HEAD
-    verifier    = lambda error: abs(error-0.000818286913339)<1.e-5
+# Regression test: 1D acoustic in homegeneous material
+#@attr(testType ='regression')
+@attr(sd='sharpclaw')
+@attr(kernel_language='python')
+@attr(petsc=False)
+@attr(ts='explicit')
+@attr(speed='fast')
+def test_1D_acoustic_homogeneous_1f():  
+    path           = './test/acoustics/1d/homogeneous'
+    module_name    = 'acoustics'
+    problem_name   = 'acoustics'
     target_name = 'sharpclaw1.so'
-=======
-# Regression test: 1D acoustic in homegeneous material
-#@attr(testType ='regression')
-@attr(sd='sharpclaw')
-@attr(kernel_language='python')
-@attr(petsc=False)
-@attr(ts='explicit')
-@attr(speed='fast')
-def test_1D_acoustic_homogeneous_1f():  
-    path           = './test/acoustics/1d/homogeneous'
-    module_name    = 'acoustics'
-    problem_name   = 'acoustics'
->>>>>>> 5471c7ed
     method_options = {'kernel_language' : 'Python', 'use_PETSc' : False, 'soltype' : 'sharpclaw'}
     verifier       = lambda error: abs(error-0.000818286913339)<1.e-5
     yield(util.run_verify, path, module_name, problem_name, verifier, method_options)
@@ -145,7 +134,7 @@
 @attr(speed='fast')
 def test_1D_acoustic_homogeneous_1g():  
     path           = './test/acoustics/1d/homogeneous'
-    target_name    = 'flux1.so'
+    target_name    = 'sharpclaw1.so'
     module_name    = 'acoustics'
     problem_name   = 'acoustics'
     method_options = {'kernel_language' : 'Fortran', 'use_PETSc' : False, 'soltype' : 'sharpclaw'}
@@ -165,10 +154,6 @@
     module_name    = 'acoustics'
     problem_name   = 'acoustics'
     method_options = {'kernel_language' : 'Python', 'use_PETSc' : True, 'soltype' : 'sharpclaw'}
-<<<<<<< HEAD
-    yield(util.run_verify, path, name, name, verifier, method_options)
-    
-=======
     verifier       = lambda error: abs(error-0.000818286913339)<1.e-5
     yield(util.run_verify, path, module_name, problem_name, verifier, method_options)
 
@@ -182,10 +167,9 @@
 @attr(speed='fast')
 def test_1D_acoustic_homogeneous_1i(): 
     path           = './test/acoustics/1d/homogeneous'
-    target_name    = 'flux1.so'
-    module_name    = 'acoustics'
-    problem_name   = 'acoustics'
->>>>>>> 5471c7ed
+    target_name    = 'sharpclaw1.so'
+    module_name    = 'acoustics'
+    problem_name   = 'acoustics'
     method_options = {'kernel_language' : 'Fortran', 'use_PETSc' : True, 'soltype' : 'sharpclaw'}
     verifier       = lambda error: abs(error-0.000818286913339)<1.e-5
     yield(util.build_run_verify, path, target_name, module_name, module_name, verifier, method_options)    
@@ -197,13 +181,6 @@
 #=======================================================
 #    2D tests
 #=======================================================
-<<<<<<< HEAD
-    path        = './test/acoustics/2d/homogeneous'
-    module_name = 'acoustics'
-    target_name = 'classic2.so'
-    method_name = 'acoustics2D'
-=======
-
 # Regression test: 2D acoustic in homegeneous material
 #@attr(testType ='regression')
 #@attr(sd='sharpclaw')
@@ -213,17 +190,15 @@
 @attr(speed='fast')
 def test_2D_acoustic_homogeneous_1a(test_x): 
     path           = './test/acoustics/2d/homogeneous'
-    target_name    = 'dimsp2.so'
+    target_name = 'classic2.so'
     module_name    = 'acoustics'
     problem_name   = 'acoustics2D'
->>>>>>> 5471c7ed
 
     def verify_acoustics2D_classic(test_x):
         import numpy
         verify_x=numpy.loadtxt('test/acoustics2D_solution')
         return (numpy.linalg.norm(test_x-verify_x)<1.e-14)
 
-<<<<<<< HEAD
     method_options = {'use_PETSc' : True, 'soltype' : 'classic' }
     yield(util.build_run_verify, path, target_name, module_name, method_name, verify_acoustics2D_classic, method_options)
 
@@ -245,9 +220,6 @@
 
     method_options = {'use_PETSc' : False, 'soltype' : 'sharpclaw' }
     yield(util.build_run_verify, path, target_name, module_name, method_name, verify_acoustics2D_sharpclaw, method_options)    
-=======
-    method_options = {'use_PETSc' : True}
-    yield(util.build_run_verify, path, target_name, module_name, problem_name, verify_acoustics2D, {})
    
 
 
@@ -260,7 +232,7 @@
 #@attr(speed='fast')
 def test_2D_acoustic_homogeneous_1b(test_x): 
     path           = './test/acoustics/2d/homogeneous'
-    target_name    = 'dimsp2.so'
+    target_name    = 'classic2.so'
     module_name    = 'acoustics'
     problem_name   = 'acoustics2D'
 
@@ -272,15 +244,6 @@
     method_options = {'use_PETSc' : False}
     yield(util.build_run_verify, path, target_name, module_name, problem_name, verify_acoustics2D, method_options)   
 
->>>>>>> 5471c7ed
-
-
-<<<<<<< HEAD
-    path        = './test/euler/2d'
-    module_name = 'shockbubble'
-    target_name = 'classic2.so'
-    method_name = 'shockbubble'
-=======
 # Regression test: 2D acoustic in homegeneous material
 #@attr(testType ='regression')
 #@attr(sd='sharpclaw')
@@ -290,10 +253,9 @@
 #@attr(speed='fast')
 def test_2D_shockbubble_1a(test_x): 
     path           = './test/euler/2d'
-    target_name    = 'dimsp2.so'
+    target_name = 'classic2.so'
     module_name    = 'shockbubble'
     problem_name   = 'shockbubble'
->>>>>>> 5471c7ed
 
     def verify_shockbubble(test_x):
         import numpy
@@ -302,12 +264,6 @@
         return numpy.max(abs(test_x-verify_x))<1.e-14
 
     method_options = {'use_PETSc' : False}
-<<<<<<< HEAD
-#    yield(util.build_run_verify, path, target_name, module_name, method_name, verify_shockbubble, method_options)
-
-    method_options = {'use_PETSc' : True}
-#    yield(util.build_run_verify, path, target_name, module_name, method_name, verify_shockbubble, method_options)
-=======
     yield(util.build_run_verify, path, target_name, module_name, problem_name, verify_shockbubble, method_options)
 
 
@@ -320,7 +276,7 @@
 #@attr(speed='fast')
 def test_2D_shockbubble_1b(test_x): 
     path           = './test/euler/2d'
-    target_name    = 'dimsp2.so'
+    target_name    = 'classic2.so'
     module_name    = 'shockbubble'
     problem_name   = 'shockbubble'
 
@@ -332,9 +288,3 @@
 
     method_options = {'use_PETSc' : True}
     yield(util.build_run_verify, path, target_name, module_name, problem_name, verify_shockbubble, method_options)
-
-
-
-
-
->>>>>>> 5471c7ed

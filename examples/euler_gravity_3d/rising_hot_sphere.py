--- conflicted
+++ resolved
@@ -340,11 +340,7 @@
     claw.solver = solver
     claw.output_format = output_format
     claw.output_file_prefix = file_prefix
-<<<<<<< HEAD
-    claw.keep_copy = True
-=======
     claw.keep_copy = keep_copy
->>>>>>> 05b28dc4
     if disable_output:
         claw.output_format = None
     claw.tfinal = tfinal

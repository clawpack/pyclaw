--- conflicted
+++ resolved
@@ -39,15 +39,10 @@
                                  time_integrator='SSPMS32', disable_output=True)
 
     from itertools import chain
-<<<<<<< HEAD
-    for test in chain(classic_tests, sharp_tests_rk, sharp_tests_lmm):
+    for test in chain(classic_tests, ptwise_tests, sharp_tests_rk, sharp_tests_lmm):
         yield test
 
 
 if __name__=="__main__":
     import nose
-    nose.main()
-=======
-    for test in chain(classic_tests, ptwise_tests, sharp_tests_rk, sharp_tests_lmm):
-        yield test
->>>>>>> c5380ba8
+    nose.main()
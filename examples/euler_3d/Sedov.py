#!/usr/bin/env python
# encoding: utf-8

""" 
Test problem demonstrating a Sedov blast wave problem.
A spherical step function energy perturbation is initialized at the center of
the domain.  This creates an expanding shock wave.

This problem evolves the 3D Euler equations.
The primary variables are: 
    density (rho), x,y, and z momentum (rho*u,rho*v,rho*w), and energy.
"""
import numpy as np
from scipy import integrate
from clawpack import riemann
from clawpack.riemann.euler_3D_constants import density, x_momentum, \
                y_momentum, z_momentum, energy, num_eqn

gamma = 1.4 # Ratio of Specific Heats

x0 = 0.0; y0 = 0.0; z0 = 0.0 # Sphere location
rmax = 0.10 # Radius of Sedov Sphere

def sphere_top(y, x):
    z2 = rmax**2 - (x-x0)**2 - (y-y0)**2
    if z2 < 0:
        return 0
    else:
        return np.sqrt(z2)

def sphere_bottom(y, x):
    return -sphere_top(y,x)

def f(y, x, zdown, zup):
    top = min(sphere_top(y,x), zup)
    bottom = min(top,max(sphere_bottom(y,x), zdown))
    return top-bottom


def setup(kernel_language='Fortran', solver_type='classic', use_petsc=False,
          dimensional_split=False, outdir='Sedov_output', output_format='hdf5',
          disable_output=False, num_cells=(64,64,64),
          tfinal=0.10, num_output_times=10):

    if use_petsc:
        import clawpack.petclaw as pyclaw
    else:
        from clawpack import pyclaw

    if solver_type=='classic':
        solver = pyclaw.ClawSolver3D(riemann.euler_3D)
        solver.dimensional_split = dimensional_split
        solver.limiters = pyclaw.limiters.tvd.minmod
        solver.cfl_max = 0.6
        solver.cfl_desired = 0.55
        solver.dt_initial = 3e-4
    else:
        raise Exception('Unrecognized solver_type.')

    x = pyclaw.Dimension('x', -1.0, 1.0, num_cells[0])
    y = pyclaw.Dimension('y', -1.0, 1.0, num_cells[1])
    z = pyclaw.Dimension('z', -1.0, 1.0, num_cells[2])
    domain = pyclaw.Domain([x,y,z])

    state = pyclaw.State(domain,num_eqn)

    state.problem_data['gamma']=gamma
    
    grid = state.grid
    X,Y,Z = grid.p_centers
    r = np.sqrt((X-x0)**2 + (Y-y0)**2 + (Z-z0)**2)

    state.q[density,   :,:,:] = 1.0
    state.q[x_momentum,:,:,:] = 0.
    state.q[y_momentum,:,:,:] = 0.
    state.q[z_momentum,:,:,:] = 0.
    
    background_pressure = 1.0e-2
    Eblast = 0.851072
<<<<<<< HEAD
    pressure_in = Eblast*gamma1/(4./3.*np.pi*rmax**3)
    state.q[energy,:,:,:] = background_pressure/gamma1
=======
    pressure_in = Eblast*(gamma-1.)/(4./3.*np.pi*rmax**3)
    state.q[4,:,:,:] = background_pressure/(gamma-1.) # energy (e)
>>>>>>> 236ff068

    # Compute cell fraction inside initial perturbed sphere
    dx, dy, dz = state.grid.delta
    dx2, dy2, dz2 = [d/2. for d in state.grid.delta]
    dmax = max(state.grid.delta)

    for i in xrange(state.q.shape[1]):
        for j in xrange(state.q.shape[2]):
            for k in xrange(state.q.shape[3]):
                if r[i,j,k] - dmax > rmax:
                    continue
                xdown = X[i,j,k] - dx2
                xup   = X[i,j,k] + dx2
                ydown = lambda x : Y[i,j,k] - dy2
                yup   = lambda x : Y[i,j,k] + dy2
                zdown = Z[i,j,k] - dz2
                zup   = Z[i,j,k] + dz2

                infrac,abserr = integrate.dblquad(f,xdown,xup,ydown,yup,args=(zdown,zup),epsabs=1.e-3,epsrel=1.e-2)
                infrac=infrac/(dx*dy*dz)

                p = background_pressure + pressure_in*infrac # pressure
<<<<<<< HEAD
                state.q[energy,i,j,k] = p/gamma1
=======
                state.q[4,i,j,k] = p/(gamma-1.) # energy (e)
>>>>>>> 236ff068

    solver.all_bcs = pyclaw.BC.extrap

    claw = pyclaw.Controller()
    claw.solution = pyclaw.Solution(state, domain)
    claw.solver = solver
    claw.output_format = output_format
    claw.keep_copy = True
    if disable_output:
        claw.output_format = None
    claw.tfinal = tfinal
    claw.num_output_times = num_output_times
    claw.outdir = outdir

    return claw

# __main__()
if __name__=="__main__":
    from clawpack.pyclaw.util import run_app_from_main
    output = run_app_from_main(setup)<|MERGE_RESOLUTION|>--- conflicted
+++ resolved
@@ -77,13 +77,8 @@
     
     background_pressure = 1.0e-2
     Eblast = 0.851072
-<<<<<<< HEAD
-    pressure_in = Eblast*gamma1/(4./3.*np.pi*rmax**3)
-    state.q[energy,:,:,:] = background_pressure/gamma1
-=======
     pressure_in = Eblast*(gamma-1.)/(4./3.*np.pi*rmax**3)
-    state.q[4,:,:,:] = background_pressure/(gamma-1.) # energy (e)
->>>>>>> 236ff068
+    state.q[energy,:,:,:] = background_pressure/(gamma-1.) # energy (e)
 
     # Compute cell fraction inside initial perturbed sphere
     dx, dy, dz = state.grid.delta
@@ -106,11 +101,7 @@
                 infrac=infrac/(dx*dy*dz)
 
                 p = background_pressure + pressure_in*infrac # pressure
-<<<<<<< HEAD
-                state.q[energy,i,j,k] = p/gamma1
-=======
-                state.q[4,i,j,k] = p/(gamma-1.) # energy (e)
->>>>>>> 236ff068
+                state.q[energy,i,j,k] = p/(gamma-1.) # energy (e)
 
     solver.all_bcs = pyclaw.BC.extrap
 

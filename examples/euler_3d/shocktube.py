--- conflicted
+++ resolved
@@ -44,21 +44,12 @@
     
     X,Y,Z = grid.p_centers
 
-<<<<<<< HEAD
     pressure = 3.*(Z<=0) + 1.*(Z>0)
     state.q[density   ,:,:,:] = 3.*(Z<=0) + 1.*(Z>0)
     state.q[x_momentum,:,:,:] = 0.
     state.q[y_momentum,:,:,:] = 0.
     state.q[z_momentum,:,:,:] = 0.
     state.q[energy    ,:,:,:] = pressure/(gamma - 1.)
-=======
-    p = 3.*(Z<=0) + 1.*(Z>0) # pressure
-    state.q[0,:,:,:] = 3.*(Z<=0) + 1.*(Z>0) # density (rho)
-    state.q[1,:,:,:] = 0. # x-momentum (rho*u)
-    state.q[2,:,:,:] = 0. # y-momentum (rho*v)
-    state.q[3,:,:,:] = 0. # z-momentum (rho*w)
-    state.q[4,:,:,:] = p/(gamma-1.) # energy (e)
->>>>>>> 236ff068
 
     solver.all_bcs = pyclaw.BC.extrap
 

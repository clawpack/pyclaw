def test_1d_acoustics():
    """test_1d_acoustics

    tests against known classic, sharpclaw, and high-order weno results """

    import acoustics_1d

    def verify_expected(expected):
        """ binds the expected value to the acoustics_verify methods """
        def acoustics_verify(claw):
            from clawpack.pyclaw.util import check_diff
            import numpy as np

            # tests are done across the entire domain of q normally
            q0=claw.frames[0].state.get_q_global()
            qfinal=claw.frames[claw.num_output_times].state.get_q_global()

            # and q_global is only returned on process 0
            if q0 is not None and qfinal is not None:
                q0 = q0.reshape([-1])
                qfinal = qfinal.reshape([-1])
                dx=claw.solution.domain.grid.delta[0]
                test = dx*np.sum(np.abs(qfinal-q0))
                return check_diff(expected, test, abstol=1e-4)
            else:
                return
        return acoustics_verify

    from clawpack.pyclaw.util import gen_variants

    classic_tests = gen_variants(acoustics_1d.setup, verify_expected(0.00104856594174),
                                 kernel_languages=('Python','Fortran'), solver_type='classic', disable_output=True)

    ptwise_tests = gen_variants(acoustics_1d.setup, verify_expected(0.00104856594174),
                                 kernel_languages=('Fortran',), ptwise=True,
                                 solver_type='classic', disable_output=True)


    sharp_tests_rk   = gen_variants(acoustics_1d.setup, verify_expected(0.000298879563857),
                                 kernel_languages=('Python','Fortran'), solver_type='sharpclaw',
                                 time_integrator='SSP104', disable_output=True)

    sharp_tests_lmm   = gen_variants(acoustics_1d.setup, verify_expected(0.00227996627104),
                                 kernel_languages=('Python','Fortran'), solver_type='sharpclaw',
                                 time_integrator='SSPMS32', disable_output=True)

    weno_tests    = gen_variants(acoustics_1d.setup, verify_expected(0.000153070447918),
                                 kernel_languages=('Fortran',), solver_type='sharpclaw',
                                 time_integrator='SSP104', weno_order=17, disable_output=True)

    from itertools import chain
<<<<<<< HEAD
    for test in chain(classic_tests, sharp_tests_rk, sharp_tests_lmm, weno_tests):
        yield test


if __name__=="__main__":
    import nose
    nose.main()
=======
    for test in chain(classic_tests, ptwise_tests, sharp_tests_rk, sharp_tests_lmm, weno_tests):
        yield test
>>>>>>> c5380ba8
<|MERGE_RESOLUTION|>--- conflicted
+++ resolved
@@ -49,15 +49,10 @@
                                  time_integrator='SSP104', weno_order=17, disable_output=True)
 
     from itertools import chain
-<<<<<<< HEAD
-    for test in chain(classic_tests, sharp_tests_rk, sharp_tests_lmm, weno_tests):
+    for test in chain(classic_tests, ptwise_tests, sharp_tests_rk, sharp_tests_lmm, weno_tests):
         yield test
 
 
 if __name__=="__main__":
     import nose
-    nose.main()
-=======
-    for test in chain(classic_tests, ptwise_tests, sharp_tests_rk, sharp_tests_lmm, weno_tests):
-        yield test
->>>>>>> c5380ba8
+    nose.main()